--- conflicted
+++ resolved
@@ -1,70 +1,90 @@
 {
-  "cells": [
+ "cells": [
+  {
+   "cell_type": "markdown",
+   "id": "07540e33-cad3-46f1-bfa9-5d5d38d00b66",
+   "metadata": {},
+   "source": [
+    "# rush-py\n",
+    "> Python SDK for the Rush computational chemistry workflow management system "
+   ]
+  },
+  {
+   "cell_type": "markdown",
+   "id": "1c50b21f-2cc7-4155-8683-91d2180b076b",
+   "metadata": {},
+   "source": [
+    "# Install\n",
+    "\n",
+    "First, install the following modules via the command-line (we require Python ≥ 3.11):"
+   ]
+  },
+  {
+   "cell_type": "markdown",
+   "id": "2a23cece-7119-4549-a929-7791d30eb93a",
+   "metadata": {},
+   "source": [
+    "``` bash\n",
+    "pip install rush-py\n",
+    "```"
+   ]
+  },
+  {
+   "cell_type": "markdown",
+   "id": "4baf732b-a5d3-44f9-a592-f27cd59cf7bd",
+   "metadata": {},
+   "source": [
+    "## Running benchmarks of computational chemistry workflows"
+   ]
+  },
+  {
+   "cell_type": "markdown",
+   "id": "a0245bfe-79e0-4a16-bb34-edc2d3de3425",
+   "metadata": {},
+   "source": [
+    "You can submit protocols for benchmarking using the `rex` workflow scripting language."
+   ]
+  },
+  {
+   "cell_type": "code",
+   "execution_count": 1,
+   "id": "366b2716-e11e-4af5-8eee-409445658749",
+   "metadata": {},
+   "outputs": [],
+   "source": [
+    "from rush import build_blocking_provider"
+   ]
+  },
+  {
+   "cell_type": "code",
+   "execution_count": 2,
+   "id": "c2452647-5006-4322-ab26-ffe9be971f65",
+   "metadata": {},
+   "outputs": [],
+   "source": [
+    "# |hide\n",
+    "# hidden setup for the notebook\n",
+    "import os\n",
+    "import pathlib\n",
+    "\n",
+    "WORK_DIR = pathlib.Path(\"~/qdx/benchmark_notebook\").expanduser()\n",
+    "if WORK_DIR.exists():\n",
+    "    !rm -r $WORK_DIR\n",
+    "os.makedirs(WORK_DIR, exist_ok=True)\n",
+    "# swap into clean workdir so that our tests are deterministic\n",
+    "os.chdir(WORK_DIR)\n",
+    "PUT_YOUR_TOKEN_HERE = os.environ[\"RUSH_TOKEN\"]\n",
+    "PUT_YOUR_PREFERRED_WORKING_DIRECTORY_HERE = WORK_DIR\n",
+    "os.environ[\"RUSH_RESTORE_BY_DEFAULT\"] = \"False\""
+   ]
+  },
+  {
+   "cell_type": "code",
+   "execution_count": 3,
+   "id": "08970296-73c7-4587-9b38-93e17e3b16fb",
+   "metadata": {},
+   "outputs": [
     {
-<<<<<<< HEAD
-      "cell_type": "markdown",
-      "id": "07540e33-cad3-46f1-bfa9-5d5d38d00b66",
-      "metadata": {},
-      "source": [
-        "# rush-py\n",
-        "> Python SDK for the Rush computational chemistry workflow management system "
-      ]
-    },
-    {
-      "cell_type": "markdown",
-      "id": "1c50b21f-2cc7-4155-8683-91d2180b076b",
-      "metadata": {},
-      "source": [
-        "# Install\n",
-        "\n",
-        "First, install the following modules via the command-line (we require Python ≥ 3.11):"
-      ]
-    },
-    {
-      "cell_type": "markdown",
-      "id": "2a23cece-7119-4549-a929-7791d30eb93a",
-      "metadata": {},
-      "source": [
-        "``` bash\n",
-        "pip install rush-py\n",
-        "```"
-      ]
-    },
-    {
-      "cell_type": "markdown",
-      "id": "4baf732b-a5d3-44f9-a592-f27cd59cf7bd",
-      "metadata": {},
-      "source": [
-        "# Constructing a Minimal Workflow in Rex\n",
-        "### From Molecular Input to Binding Affinity Prediction\n",
-        "\n",
-        "This section provides a minimal example of how to define and execute a rex workflow in Rush. The workflow sequentially applies three key modules—auto3d, p2rank, and gnina—to process molecular data and predict binding affinity. Each function plays a specific role:\n",
-        "\n",
-        "1. Molecule Preparation (auto3d) – Converts a SMILES string into a 3D molecular structure.\n",
-        "2. Binding Site Prediction (p2rank) – Identifies a binding pocket on a given protein structure.\n",
-        "3. Molecular Docking (gnina) – Uses the binding pocket and small molecule structure to predict the binding affinity.\n",
-        "\n",
-        "The following rex script demonstrates the minimal setup required to compute and benchmark binding affinity:"
-      ]
-    },
-    {
-      "cell_type": "markdown",
-      "id": "a0245bfe-79e0-4a16-bb34-edc2d3de3425",
-      "metadata": {},
-      "source": [
-        "You can submit protocols for benchmarking using the `rex` workflow scripting language."
-      ]
-    },
-    {
-      "cell_type": "code",
-      "execution_count": 1,
-      "id": "366b2716-e11e-4af5-8eee-409445658749",
-      "metadata": {},
-      "outputs": [],
-      "source": [
-        "from rush import build_blocking_provider"
-      ]
-=======
      "name": "stdout",
      "output_type": "stream",
      "text": [
@@ -157,261 +177,127 @@
    "metadata": {
     "jupyter": {
      "source_hidden": true
->>>>>>> 6fc7adc9
     },
+    "scrolled": true
+   },
+   "outputs": [
     {
-      "cell_type": "code",
-      "execution_count": null,
-      "id": "c2452647-5006-4322-ab26-ffe9be971f65",
-      "metadata": {},
-      "outputs": [],
-      "source": [
-        "# |hide\n",
-        "# hidden setup for the notebook\n",
-        "import os\n",
-        "import pathlib\n",
-        "\n",
-        "WORK_DIR = pathlib.Path(\"~/qdx/benchmark_notebook\").expanduser()\n",
-        "if WORK_DIR.exists():\n",
-        "    !rm -r $WORK_DIR\n",
-        "os.makedirs(WORK_DIR, exist_ok=True)\n",
-        "# swap into clean workdir so that our tests are deterministic\n",
-        "os.chdir(WORK_DIR)\n",
-        "PUT_YOUR_PREFERRED_WORKING_DIRECTORY_HERE = WORK_DIR\n",
-        "PUT_YOUR_TOKEN_HERE = os.environ[\"RUSH_TOKEN\"]\n",
-        "RUSH_URL = os.environ[\"RUSH_URL\"]\n",
-        "os.environ[\"RUSH_RESTORE_BY_DEFAULT\"] = \"False\"\n"
+     "data": {
+      "text/markdown": [
+       "```haskell\n",
+       "let\n",
+       "    auto3d = \\smi -> map to_data (get 0 (auto3d_rex_s default_runspec_gpu { k = 1 } [smi])),\n",
+       "    \n",
+       "    p2rank = \\prot_conf -> p2rank_rex_s default_runspec {} prot_conf,\n",
+       "\n",
+       "    gnina = \\prot_conf -> \\bounding_box -> \\smol_conf ->\n",
+       "        get 0 (get 0 (gnina_rex_s default_runspec_gpu {} [prot_conf] [bounding_box] smol_conf [])),\n",
+       "\n",
+       "in\n",
+       "\\input ->\n",
+       "    let\n",
+       "        protein = load (id (get 0 input)) \"ProteinConformer\",\n",
+       "        smol_id = id (get 1 input),\n",
+       "        smiles = smi (load smol_id \"Smol\"),\n",
+       "\n",
+       "        structure = load (structure_id protein) \"Structure\",\n",
+       "        trc = [\n",
+       "            topology structure,\n",
+       "            residues structure,\n",
+       "            chains structure\n",
+       "        ],\n",
+       "\n",
+       "        bounding_box = get 0 (get 0 (p2rank trc)),\n",
+       "\n",
+       "        smol_structure = auto3d smiles,\n",
+       "\n",
+       "        docked_structure = gnina trc bounding_box [smol_structure],\n",
+       "\n",
+       "        min_affinity = list_min (map (get \"affinity\") (get \"scores\" docked_structure)),\n",
+       "\n",
+       "        binding_affinity = BindingAffinity {\n",
+       "            affinity = min_affinity,\n",
+       "            affinity_metric = \"kcal/mol\",\n",
+       "            protein_id = protein_id protein,\n",
+       "            smol_id = smol_id,\n",
+       "            metadata = Metadata {\n",
+       "                name = \"binding affinity for smol and protein\",\n",
+       "                description = none,\n",
+       "                tags = []\n",
+       "            }\n",
+       "        }\n",
+       "    in\n",
+       "        [BenchmarkArg {\n",
+       "            entity = \"BindingAffinity\",\n",
+       "            id = save binding_affinity\n",
+       "        }]\n",
+       "```"
+      ],
+      "text/plain": [
+       "<IPython.core.display.Markdown object>"
       ]
-    },
+     },
+     "execution_count": 6,
+     "metadata": {},
+     "output_type": "execute_result"
+    }
+   ],
+   "source": [
+    "#| echo:false\n",
+    "md(f\"```haskell{rex_code_above}```\")"
+   ]
+  },
+  {
+   "cell_type": "code",
+   "execution_count": 7,
+   "id": "0b827f59-76af-4dc4-abf8-668ab5784daa",
+   "metadata": {},
+   "outputs": [
     {
-      "cell_type": "code",
-      "execution_count": 4,
-      "id": "08970296-73c7-4587-9b38-93e17e3b16fb",
-      "metadata": {},
-      "outputs": [
-        {
-          "name": "stdout",
-          "output_type": "stream",
-          "text": [
-            "2025-02-05 16:36:52,897 - rush - INFO - Not restoring by default via env\n"
-          ]
-        }
-      ],
-      "source": [
-        "client = build_blocking_provider(\n",
-        "    access_token=PUT_YOUR_TOKEN_HERE,\n",
-        "    url = RUSH_URL,\n",
-        "    # for example, if your token is 00000000-dddd-cccc-0000-11111111,\n",
-        "    # then you should put access_token=\"00000000-dddd-cccc-0000-11111111\"\n",
-        "    # (including the double quotes)\n",
-        ")"
-      ]
-    },
-    {
-      "cell_type": "code",
-      "execution_count": 5,
-      "id": "8a7b803c",
-      "metadata": {},
-      "outputs": [],
-      "source": [
-        "benchmark = client.benchmark(name=\"OpenFF Protein-Ligand Binding Benchmark\")"
-      ]
-    },
-    {
-<<<<<<< HEAD
-      "cell_type": "code",
-      "execution_count": 6,
-      "id": "cf9be066-b094-40f1-8f44-cf2867bbb67b",
-      "metadata": {},
-      "outputs": [],
-      "source": [
-        "# |hide\n",
-        "from IPython.display import Markdown as md\n",
-        "rex_code_above = \"\"\"\n",
-        "let\n",
-        "    auto3d = \\\\smi -> map to_data (get 0 (auto3d_rex_s default_runspec_gpu { k = 1 } [smi])),\n",
-        "    \n",
-        "    p2rank = \\\\prot_conf -> p2rank_rex_s default_runspec {} prot_conf,\n",
-        "\n",
-        "    gnina = \\\\prot_conf -> \\\\bounding_box -> \\\\smol_conf ->\n",
-        "        get 0 (get 0 (gnina_rex_s default_runspec_gpu {} [prot_conf] [bounding_box] smol_conf [])),\n",
-        "\n",
-        "in\n",
-        "\\\\input ->\n",
-        "    let\n",
-        "        protein = load (id (get 0 input)) \"ProteinConformer\",\n",
-        "        smol_id = id (get 1 input),\n",
-        "        smiles = smi (load smol_id \"Smol\"),\n",
-        "\n",
-        "        structure = load (structure_id protein) \"Structure\",\n",
-        "        trc = [\n",
-        "            topology structure,\n",
-        "            residues structure,\n",
-        "            chains structure\n",
-        "        ],\n",
-        "\n",
-        "        bounding_box = get 0 (get 0 (p2rank trc)),\n",
-        "\n",
-        "        smol_structure = auto3d smiles,\n",
-        "\n",
-        "        docked_structure = gnina trc bounding_box [smol_structure],\n",
-        "\n",
-        "        min_affinity = list_min (map (get \"affinity\") (get \"scores\" docked_structure)),\n",
-        "\n",
-        "        binding_affinity = BindingAffinity {\n",
-        "            affinity = min_affinity,\n",
-        "            affinity_metric = \"kcal/mol\",\n",
-        "            protein_id = protein_id protein,\n",
-        "            smol_id = smol_id,\n",
-        "            metadata = Metadata {\n",
-        "                name = \"binding affinity for smol and protein\",\n",
-        "                description = none,\n",
-        "                tags = []\n",
-        "            }\n",
-        "        }\n",
-        "    in\n",
-        "        [BenchmarkArg {\n",
-        "            entity = \"BindingAffinity\",\n",
-        "            id = save binding_affinity\n",
-        "        }]\n",
-        "\"\"\""
-      ]
-    },
-    {
-      "cell_type": "code",
-      "execution_count": 46,
-      "id": "b3391406-9462-4004-ada5-315cba702943",
-      "metadata": {
-        "jupyter": {
-          "source_hidden": true
-        },
-        "scrolled": true
-      },
-      "outputs": [
-        {
-          "data": {
-            "text/markdown": [
-              "```haskell\n",
-              "let\n",
-              "    auto3d = \\smi -> map to_data (get 0 (auto3d_rex_s default_runspec_gpu { k = 1 } [smi])),\n",
-              "    \n",
-              "    p2rank = \\prot_conf -> p2rank_rex_s default_runspec {} prot_conf,\n",
-              "\n",
-              "    gnina = \\prot_conf -> \\bounding_box -> \\smol_conf ->\n",
-              "        get 0 (get 0 (gnina_rex_s default_runspec_gpu {} [prot_conf] [bounding_box] smol_conf [])),\n",
-              "\n",
-              "in\n",
-              "\\input ->\n",
-              "    let\n",
-              "        protein = load (id (get 0 input)) \"ProteinConformer\",\n",
-              "        smol_id = id (get 1 input),\n",
-              "        smiles = smi (load smol_id \"Smol\"),\n",
-              "\n",
-              "        structure = load (structure_id protein) \"Structure\",\n",
-              "        trc = [\n",
-              "            topology structure,\n",
-              "            residues structure,\n",
-              "            chains structure\n",
-              "        ],\n",
-              "\n",
-              "        bounding_box = get 0 (get 0 (p2rank trc)),\n",
-              "\n",
-              "        smol_structure = auto3d smiles,\n",
-              "\n",
-              "        docked_structure = gnina trc bounding_box [smol_structure],\n",
-              "\n",
-              "        min_affinity = list_min (map (get \"affinity\") (get \"scores\" docked_structure)),\n",
-              "\n",
-              "        binding_affinity = BindingAffinity {\n",
-              "            affinity = min_affinity,\n",
-              "            affinity_metric = \"kcal/mol\",\n",
-              "            protein_id = protein_id protein,\n",
-              "            smol_id = smol_id,\n",
-              "            metadata = Metadata {\n",
-              "                name = \"binding affinity for smol and protein\",\n",
-              "                description = none,\n",
-              "                tags = []\n",
-              "            }\n",
-              "        }\n",
-              "    in\n",
-              "        [BenchmarkArg {\n",
-              "            entity = \"BindingAffinity\",\n",
-              "            id = save binding_affinity\n",
-              "        }]\n",
-              "```"
-            ],
-            "text/plain": [
-              "<IPython.core.display.Markdown object>"
-            ]
-          },
-          "execution_count": 46,
-          "metadata": {},
-          "output_type": "execute_result"
-        }
-      ],
-      "source": [
-        "#| echo:false\n",
-        "md(f\"```haskell{rex_code_above}```\")"
-      ]
-    },
-    {
-      "cell_type": "code",
-      "execution_count": 7,
-      "id": "0b827f59-76af-4dc4-abf8-668ab5784daa",
-      "metadata": {},
-      "outputs": [
-        {
-          "name": "stdout",
-          "output_type": "stream",
-          "text": [
-            "View your submission at https://rush.cloud/project/f18faf61-5556-4a78-b983-e85a3c975fa6/runs?selectedRunId=2a1a5d2e-37e0-489a-b8b3-8091a70f6d80\n"
-          ]
-        }
-      ],
-      "source": [
-        "submission = client.run_benchmark(\n",
-        "    benchmark.id, \n",
-        "    rex_code_above, \n",
-        "    \"simple submission\", \n",
-        "    sample=0.2\n",
-        ")"
-      ]
-    },
-    {
-      "cell_type": "code",
-      "execution_count": null,
-      "id": "57f213c6-37ac-4b6d-b7ff-d6c32d50abe8",
-      "metadata": {},
-      "outputs": [],
-      "source": []
-    }
-  ],
-  "metadata": {
-    "kernelspec": {
-      "display_name": ".venv",
-      "language": "python",
-      "name": "python3"
-    },
-    "language_info": {
-      "codemirror_mode": {
-        "name": "ipython",
-        "version": 3
-      },
-      "file_extension": ".py",
-      "mimetype": "text/x-python",
-      "name": "python",
-      "nbconvert_exporter": "python",
-      "pygments_lexer": "ipython3",
-      "version": "3.12.7"
-=======
      "name": "stdout",
      "output_type": "stream",
      "text": [
       "View your submission at https://rush.cloud/project/f18faf61-5556-4a78-b983-e85a3c975fa6/runs?selectedRunId=ef3ecd6d-e1f8-43ee-a0cf-730a6be54eff\n"
      ]
->>>>>>> 6fc7adc9
     }
-  },
-  "nbformat": 4,
-  "nbformat_minor": 5
+   ],
+   "source": [
+    "submission = client.run_benchmark(\n",
+    "    benchmark.id, \n",
+    "    rex_code_above, \n",
+    "    \"simple submission\", \n",
+    "    sample=0.2\n",
+    ")"
+   ]
+  },
+  {
+   "cell_type": "code",
+   "execution_count": null,
+   "id": "57f213c6-37ac-4b6d-b7ff-d6c32d50abe8",
+   "metadata": {},
+   "outputs": [],
+   "source": []
+  }
+ ],
+ "metadata": {
+  "kernelspec": {
+   "display_name": "Python 3 (ipykernel)",
+   "language": "python",
+   "name": "python3"
+  },
+  "language_info": {
+   "codemirror_mode": {
+    "name": "ipython",
+    "version": 3
+   },
+   "file_extension": ".py",
+   "mimetype": "text/x-python",
+   "name": "python",
+   "nbconvert_exporter": "python",
+   "pygments_lexer": "ipython3",
+   "version": "3.10.14"
+  }
+ },
+ "nbformat": 4,
+ "nbformat_minor": 5
 }