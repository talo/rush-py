--- conflicted
+++ resolved
@@ -26,23 +26,14 @@
 
 We auto-generate client functions from the Rush graphql schema.
 
-<<<<<<< HEAD
-Step 1. download the latest SDL from the playground #TODO: set up some form of schema-fetching endpoint
-=======
 Step 1. download the latest SDL from the Rush production playground (tengu.qdx.ai) #TODO: set up some form of schema-fetching endpoint
-
->>>>>>> e695a82e
 
 Step 2. replace `schema.graphql` in the root of this repo with the new version
 
 Step 3. Copy the queries from rush-client into `combined.graphql` - we try to keep `tengu-client` in sync with
         rush-py to reduce feature divergence and unify the interaction approaches.
-<<<<<<< HEAD
-        I use `cat ../tengu/tengu-client/queries/* > combined.graphql` to combine everything into one file
-=======
 
         Use `cat ../tengu/tengu-client/queries/* > combined.graphql` to combine everything into one file
->>>>>>> e695a82e
         that ariadne-codegen understands
 
 Step 4. Run `ariadne-codegen` in an environment with it installed to update the deps
