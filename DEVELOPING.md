--- conflicted
+++ resolved
@@ -26,11 +26,8 @@
 
 We auto-generate client functions from the Rush graphql schema.
 
-<<<<<<< HEAD
 Step 1. download the latest SDL from the Rush production playground (tengu.qdx.ai) #TODO: set up some form of schema-fetching endpoint
-=======
-Step 1. download the latest SDL from the playground #TODO: set up some form of schema-fetching endpoint
->>>>>>> 793fc740
+
 
 Step 2. replace `schema.graphql` in the root of this repo with the new version
 
