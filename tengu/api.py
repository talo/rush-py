--- conflicted
+++ resolved
@@ -571,21 +571,13 @@
     def run2(
         self,
         path: str,
-<<<<<<< HEAD
         args: list[Arg[Any] | ArgId | Path | IOBase | Any],
-=======
-        args: list[Arg[Any]],
->>>>>>> 09ed24e4
         target: Targets | None = None,
         resources: dict[str, Any] | None = None,
         tags: list[str] | None = None,
         out_tags: list[list[str] | None] | None = None,
-<<<<<<< HEAD
+        restore: bool | None = None,
     ) -> dict[str, Any]:
-=======
-        restore: bool | None = None,
-    ):
->>>>>>> 09ed24e4
         """
         Run a module with the given inputs and outputs.
         :param path: The path of the module.
