[tool.poetry]
name = "rush-py"
version = "3.0.3"
description = "Python SDK for interacting with the QDX Rush API and modules"
authors = ["Ryan Swart <ryan.swart@qdx.co>", "Sean Laguna <sean.laguna@qdx.co>"]
readme = "README.md"
packages = [{ include = "rush" }]
documentation = "https://talo.github.io/rush-py"
homepage = "https://rush.qdx.co"

[tool.poetry.scripts]
# rush = "rush.__main__:main"

[tool.poetry.dependencies]
python = "^3.9,<3.13"

aiofiles = "^23.2.1"
backoff = "^2.2.1"
httpx = "^0.26.0"
nest-asyncio = "^1.6.0"
pdb-tools = "^2.5.0"
pydantic = "^2.6.0"
typing-extensions = "^4.9.0"
websockets = "^12"

[tool.poetry.group.dev.dependencies]
numpy = "^1.26.4"
ariadne-codegen = "0.13.0"
black = { extras = ["jupyter"], version = "~=23.9.1" }
flake8 = "~=6.1.0"
isort = "~=5.12.0"
jupyter-contrib-nbextensions = "^0.7.0"
jupyterlab = "^4.0.6"
nbdev = "^2.3.12"
notebook = "^7.0.7"
parso = "^0.8.3"
pdoc = "^14.4.0"
pip = "~=23.2.1"
py3Dmol = "^2.0.4"
pytest = "~=7.4.3"
pytest-xdist = "~=3.3.1"
qdx-py = ">0.6.2"
pickleshare = "^0.7.5"
jupyterlab-lsp = "^5.1.0"
<<<<<<< HEAD
rdkit = "^2023.9.5"
mpire = "^2.10.2"
=======
rdkit = "^2023.9.6"
>>>>>>> 94c23f27

[build-system]
requires = ["poetry-core"]
build-backend = "poetry.core.masonry.api"


[tool]
[tool.black]
line-length = 110
include = '\.pyi?$'

[tool.isort]
line_length = 110
profile = "black"

[tool.pydocstyle]
ignore = ["D202", "D105"]
match = "(?!test_).*.py"

[tool.pyright]
exclude = [
    "**/node_modules",
    "**/__pycache__",
    "**/*venv*",
    "result",
    "setup.py",
]
ignore = [
    "**/node_modules",
    "**/__pycache__",
    "**/*venv*",
    "result",
    "setup.py",
]
reportIncompatibleMethodOverride = "none"
reportIncompatibleVariableOverride = "none"
reportMissingImports = true
reportMissingTypeStubs = "none"
reportUnknownMemberType = "none"
reportUnknownVariableType = "none"
typeCheckingMode = "strict"
useLibraryCodeForTypes = true

[[tool.pyright.executionEnvironments]]
root = ""

[[tool.pyright.executionEnvironments]]
extraPaths = [""]
root = "tests"

[tool.pytest]
[tool.pytest.ini_options]
minversion = "6.0"
testpaths = ["tests"]

[tool.setuptools]
[tool.setuptools.packages]
[tool.setuptools.packages.find]
exclude = ["test", "tests"]
where = [""]

[tool.ariadne-codegen]
schema_path = "schema.graphql"
queries_path = "combined.graphql"
target_package_path = "./rush"
plugins = ["ariadne_codegen.contrib.shorter_results.ShorterResultsPlugin"]

[tool.ariadne-codegen.scalars.DateTime]
type = "datetime.datetime"

[tool.ariadne-codegen.scalars.UserId]
type = "uuid.UUID"

[tool.ariadne-codegen.scalars.AccountId]
type = "uuid.UUID"

[tool.ariadne-codegen.scalars.ArgumentId]
type = "uuid.UUID"

[tool.ariadne-codegen.scalars.ModuleId]
type = "uuid.UUID"

[tool.ariadne-codegen.scalars.ModuleInstanceId]
type = "uuid.UUID"

[tool.ariadne-codegen.scalars.ObjectDescriptorId]
type = "uuid.UUID"

[tool.poetry.extras]
rdkit = ['rdkit']<|MERGE_RESOLUTION|>--- conflicted
+++ resolved
@@ -42,12 +42,7 @@
 qdx-py = ">0.6.2"
 pickleshare = "^0.7.5"
 jupyterlab-lsp = "^5.1.0"
-<<<<<<< HEAD
-rdkit = "^2023.9.5"
-mpire = "^2.10.2"
-=======
 rdkit = "^2023.9.6"
->>>>>>> 94c23f27
 
 [build-system]
 requires = ["poetry-core"]
